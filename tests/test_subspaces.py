--- conflicted
+++ resolved
@@ -63,8 +63,6 @@
         e, W = ss.active_subspace(df, weights)
         ssmethod = lambda X, f, df, weights: ss.active_subspace(df, weights)
         d = ss._bootstrap_ranges(e, W, None, None, df, weights, ssmethod, nboot=10)
-<<<<<<< HEAD
-=======
         
         e, W = ss.normalized_active_subspace(df, weights)
         ssmethod = lambda X, f, df, weights: ss.normalized_active_subspace(df, weights)
@@ -81,7 +79,6 @@
         e, W = ss.swarm_subspace(X, f, weights)
         ssmethod = lambda X, f, df, weights: ss.swarm_subspace(X, f, weights)
         d = ss._bootstrap_ranges(e, W, X, f, None, weights, ssmethod, nboot=10)
->>>>>>> 361ba2c3
         
         e, W = ss.ols_subspace(X, f, weights)
         ssmethod = lambda X, f, df, weights: ss.ols_subspace(X, f, weights)
@@ -90,8 +87,6 @@
         e, W = ss.qphd_subspace(X, f, weights)
         ssmethod = lambda X, f, df, weights: ss.qphd_subspace(X, f, weights)
         d = ss._bootstrap_ranges(e, W, X, f, None, weights, ssmethod, nboot=10)
-<<<<<<< HEAD
-=======
         
         e, W = ss.sir_subspace(X, f, weights)
         ssmethod = lambda X, f, df, weights: ss.sir_subspace(X, f, weights)
@@ -109,7 +104,6 @@
         #e, W = ss.mave_subspace(X, f, weights)
         #ssmethod = lambda X, f, df, weights: ss.mave_subspace(X, f, weights)
         #d = ss._bootstrap_ranges(e, W, X, f, None, weights, ssmethod, nboot=10)
->>>>>>> 361ba2c3
         
         e, W = ss.opg_subspace(X, f, weights)
         ssmethod = lambda X, f, df, weights: ss.opg_subspace(X, f, weights)
@@ -150,16 +144,6 @@
         
         sub = ss.Subspaces()
         sub.compute(X, f, df, weights)
-<<<<<<< HEAD
-        sub.compute(X, f, df, weights, sstype='AS')
-        sub.compute(X, f, df, weights, sstype='OLS')
-        sub.compute(X, f, df, weights, sstype='QPHD')
-        sub.compute(X, f, df, weights, sstype='OPG')
-        
-        sub.compute(X, f, df, weights, sstype='AS', nboot=10)
-        sub.compute(X, f, df, weights, sstype='OLS', nboot=10)
-        sub.compute(X, f, df, weights, sstype='QPHD', nboot=10)
-=======
         sub.compute(X, f, df, weights, sstype='NAS')
         sub.compute(X, f, df, weights, sstype='ASX')
         sub.compute(X, f, df, weights, sstype='NASX')
@@ -183,19 +167,15 @@
         sub.compute(X, f, df, weights, sstype='PHD', nboot=10)
         sub.compute(X, f, df, weights, sstype='SAVE', nboot=10)
         #sub.compute(X, f, df, weights, sstype='MAVE', nboot=10) UNDER CONSTRUCTION
->>>>>>> 361ba2c3
         sub.compute(X, f, df, weights, sstype='OPG', nboot=10)
         
         sub.compute(X, f, df, weights, sstype='AS', ptype='EVG', nboot=100)
         sub.compute(X, f, df, weights, sstype='AS', ptype='RS', nboot=100)
         sub.compute(X, f, df, weights, sstype='AS', ptype='LI', nboot=100)
-<<<<<<< HEAD
-=======
         
         sub.compute(df=df, weights=weights)
         sub.compute(X=X, f=f, weights=weights, sstype='SS')
         sub.compute(X=X, f=f, weights=weights, sstype='SS', nboot=10)
->>>>>>> 361ba2c3
         
 
 if __name__ == '__main__':
