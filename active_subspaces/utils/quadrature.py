"""
Gaussian quadrature utilities for use with the Python Active-subspaces Utility
Library.
"""

import numpy as np
import numbers
import misc as mi

def r_hermite(N):
    """Recurrence coefficients for the Hermite orthogonal polynomials.

    Parameters
    ----------
<<<<<<< HEAD
    N : int
=======
    N : int 
>>>>>>> 361ba2c3
        the number of recurrence coefficients

    Returns
    -------
<<<<<<< HEAD
    ab : ndarray
=======
    ab : ndarray 
>>>>>>> 361ba2c3
        an `N`-by-2 array of the recurrence coefficients

    See Also
    --------
    utils.quadrature.jacobi_matrix
    utils.quadrature.gauss_hermite

    Notes
    -----
    This computation is inspired by Walter Gautschi's code at
    https://www.cs.purdue.edu/archives/2002/wxg/codes/OPQ.html.
    """

    if not isinstance(N, numbers.Integral):
        raise TypeError('N must be an int')

    if N <= 0:
        raise ValueError('Parameters out of range.')

    if N == 1:
        return np.array([[0.0, 1.0]])
    else:
        n = np.array(range(1, N+1))
        b = np.vstack((1.0, n.reshape((N, 1))))
        a = np.zeros(b.shape)
        ab = np.hstack((a, b))
        return ab

def r_jacobi(N,l,r,a,b):
    """Recurrence coefficients for the Legendre orthogonal polynomials.

    Parameters
    ----------
<<<<<<< HEAD
    N : int
=======
    N : int 
>>>>>>> 361ba2c3
        the number of recurrence coefficients
    l : float
        the left endpoint of the interval
    r : float
        the right endpoint of the interval
    a : float
        Jacobi weight parameter
    b : float
        Jacobi weight parameter

    Returns
    -------
<<<<<<< HEAD
    ab : ndarray
=======
    ab : ndarray 
>>>>>>> 361ba2c3
        an `N`-by-2 array of the recurrence coefficients

    See Also
    --------
    utils.quadrature.jacobi_matrix
    utils.quadrature.gauss_legendre

    Notes
    -----
    This computation is inspired by Walter Gautschi's code at
    https://www.cs.purdue.edu/archives/2002/wxg/codes/OPQ.html.
    """

    if not isinstance(N, numbers.Integral):
        raise TypeError('N must be an int')

    if N <= 0:
        raise ValueError('Parameters out of range.')

    a0 = (b-a)/(a+b+2.0)
    ab = np.zeros((N+1,2))
    b2a2 = b**2 - a**2
    s, o = (r-l)/2.0, l + (r-l)/2.0

    # first row
    ab[0,0] = s*a0 + o
    ab[0,1] = 1

    for k in range(1,N+1):
        ab[k,0] = s*b2a2/((2*(k)+a+b)*(2*(k+1) + a+b)) + o
        if k==1:
            ab[k,1] = ((r-l)**2*(k)*(k+a)*(k+b)) / ((2.0*(k)+a+b)**2*(2.0*(k)+a+b+1))
        else:
            ab[k,1] = ((r-l)**2*(k)*(k+a)*(k+b)*(k+a+b)) / ((2.0*(k)+a+b)**2*(2.0*(k)+a+b+1)*(2.0*(k)+a+b-1))
    return ab

def jacobi_matrix(ab):
    """Tri-diagonal Jacobi matrix of recurrence coefficients.

    Parameters
    ----------
    ab : ndarray
        N-by-2 array of recurrence coefficients

    Returns
    -------
<<<<<<< HEAD
    J : ndarray
        (N-1)-by-(N-1) symmetric, tridiagonal Jacobi matrix associated with the
=======
    J : ndarray 
        (N-1)-by-(N-1) symmetric, tridiagonal Jacobi matrix associated with the 
>>>>>>> 361ba2c3
        orthogonal polynomials

    See Also
    --------
    utils.quadrature.r_hermite
    utils.quadrature.gauss_hermite

    Notes
    -----
    This computation is inspired by Walter Gautschi's code at
    https://www.cs.purdue.edu/archives/2002/wxg/codes/OPQ.html.
    """

    if len(ab.shape) != 2:
        raise ValueError('ab must be 2 dimensional')

    if ab.shape[1] != 2:
        raise ValueError('ab must have two columns')

    n = ab.shape[0] - 1
    if n == 0:
        return ab[0,0]
    else:
        J = np.zeros((n, n))
        J[0,0] = ab[0,0]
        J[0,1] = np.sqrt(ab[1,1])
        for i in range(1,n-1):
            J[i,i] = ab[i,0]
            J[i,i-1] = np.sqrt(ab[i,1])
            J[i,i+1] = np.sqrt(ab[i+1,1])
        J[n-1,n-1] = ab[n-1,0]
        J[n-1,n-2] = np.sqrt(ab[n-1,1])
        return J

def gl1d(N):
    """One-dimensional Gauss-Legendre quadrature rule.

    Parameters
    ----------
<<<<<<< HEAD
    N : int
=======
    N : int 
>>>>>>> 361ba2c3
        number of nodes in the quadrature rule

    Returns
    -------
<<<<<<< HEAD
    x : ndarray
        N-by-1 array of quadrature nodes
    w : ndarray
=======
    x : ndarray 
        N-by-1 array of quadrature nodes
    w : ndarray 
>>>>>>> 361ba2c3
        N-by-1 array of quadrature weights

    See Also
    --------
    utils.quadrature.gauss_legendre

    Notes
    -----
    This computation is inspired by Walter Gautschi's code at
    https://www.cs.purdue.edu/archives/2002/wxg/codes/OPQ.html.
    """

    return g1d(N, 'Legendre')
<<<<<<< HEAD

=======
    
>>>>>>> 361ba2c3
def gh1d(N):
    """One-dimensional Gauss-Hermite quadrature rule.

    Parameters
    ----------
    N : int
        number of nodes in the quadrature rule

    Returns
    -------
    x : ndarray
        N-by-1 array of quadrature nodes
    w : ndarray
        N-by-1 array of quadrature weights

    See Also
    --------
    utils.quadrature.gauss_hermite

    Notes
    -----
    This computation is inspired by Walter Gautschi's code at
    https://www.cs.purdue.edu/archives/2002/wxg/codes/OPQ.html.
    """

    return g1d(N, 'Hermite')

def g1d(N, quadtype):
    """One-dimensional Gaussian quadrature rule.

    Parameters
    ----------
    N : int
        number of nodes in the quadrature rule
<<<<<<< HEAD
    quadtype : str
=======
    quadtype : str 
>>>>>>> 361ba2c3
        type of quadrature rule {'Legendre', 'Hermite'}

    Returns
    -------
<<<<<<< HEAD
    x : ndarray
        N-by-1 array of quadrature nodes
    w : ndarray
=======
    x : ndarray 
        N-by-1 array of quadrature nodes
    w : ndarray 
>>>>>>> 361ba2c3
        N-by-1 array of quadrature weights

    See Also
    --------
    utils.quadrature.gauss_hermite

    Notes
    -----
    This computation is inspired by Walter Gautschi's code at
    https://www.cs.purdue.edu/archives/2002/wxg/codes/OPQ.html.
    """

    if N > 1:
        if quadtype == 'Hermite':
            ab = r_hermite(N)
        elif quadtype == 'Legendre':
            ab = r_jacobi(N, -1, 1, 0, 0)
        else:
            raise ValueError('quadtype must be Legendre or Hermite')

        J = jacobi_matrix(ab)
        e, V = np.linalg.eig(J)
        ind = np.argsort(e)
        x = e[ind].reshape((N, 1))
        x[np.fabs(x) < 1e-12] = 0.0
        w = (V[0,ind]*V[0,ind]).reshape((N, 1))
    else:
        x, w = np.array([[0.0]]),np.array([[1.0]])
    return x, w

def gauss_hermite(N):
    """Tensor product Gauss-Hermite quadrature rule.

    Parameters
    ----------
<<<<<<< HEAD
    N : int[]
=======
    N : int[] 
>>>>>>> 361ba2c3
        number of nodes in each dimension of the quadrature rule

    Returns
    -------
<<<<<<< HEAD
    x : ndarray
        N-by-1 array of quadrature nodes
    w : ndarray
=======
    x : ndarray 
        N-by-1 array of quadrature nodes
    w : ndarray 
>>>>>>> 361ba2c3
        N-by-1 array of quadrature weights

    Notes
    -----
    This computation is inspired by Walter Gautschi's code at
    https://www.cs.purdue.edu/archives/2002/wxg/codes/OPQ.html.
    """

    if isinstance(N, numbers.Integral):
        N = [N]

    if type(N) is not list:
        raise TypeError('N must be a list.')

    if len(N) == 1:
        x, w = gh1d(N[0])
    else:
        x = np.array([[1.0]])
        w = np.array([[1.0]])
        for n in N:
            xi, wi = gh1d(n)

            xL = np.kron(x.copy(), np.ones(xi.shape))
            xU = np.kron(np.ones((x.shape[0],1)), xi)
            x = np.hstack((xL, xU))
            w = np.kron(w.copy(), wi)
        x, w = np.atleast_2d(x[:,1:]), mi.atleast_2d_col(w)

    return x, w

def gauss_legendre(N):
    """Tensor product Gauss-Legendre quadrature rule.

    Parameters
    ----------
<<<<<<< HEAD
    N : int[]
=======
    N : int[] 
>>>>>>> 361ba2c3
        number of nodes in each dimension of the quadrature rule

    Returns
    -------
    x : ndarray
        N-by-1 array of quadrature nodes
<<<<<<< HEAD
    w : ndarray
=======
    w : ndarray 
>>>>>>> 361ba2c3
        N-by-1 array of quadrature weights

    Notes
    -----
    This computation is inspired by Walter Gautschi's code at
    https://www.cs.purdue.edu/archives/2002/wxg/codes/OPQ.html.
    """

    if isinstance(N, numbers.Integral):
        N = [N]

    if type(N) is not list:
        raise TypeError('N must be a list.')

    if len(N) == 1:
        x, w = gl1d(N[0])
    else:
        x = np.array([[1.0]])
        w = np.array([[1.0]])
        for n in N:
            xi, wi = gl1d(n)

            xL = np.kron(x.copy(), np.ones(xi.shape))
            xU = np.kron(np.ones((x.shape[0],1)), xi)
            x = np.hstack((xL, xU))
            w = np.kron(w.copy(), wi)
        x, w = np.atleast_2d(x[:,1:]), mi.atleast_2d_col(w)

    return x, w<|MERGE_RESOLUTION|>--- conflicted
+++ resolved
@@ -12,20 +12,12 @@
 
     Parameters
     ----------
-<<<<<<< HEAD
-    N : int
-=======
     N : int 
->>>>>>> 361ba2c3
         the number of recurrence coefficients
 
     Returns
     -------
-<<<<<<< HEAD
-    ab : ndarray
-=======
     ab : ndarray 
->>>>>>> 361ba2c3
         an `N`-by-2 array of the recurrence coefficients
 
     See Also
@@ -59,11 +51,7 @@
 
     Parameters
     ----------
-<<<<<<< HEAD
-    N : int
-=======
     N : int 
->>>>>>> 361ba2c3
         the number of recurrence coefficients
     l : float
         the left endpoint of the interval
@@ -76,11 +64,7 @@
 
     Returns
     -------
-<<<<<<< HEAD
-    ab : ndarray
-=======
     ab : ndarray 
->>>>>>> 361ba2c3
         an `N`-by-2 array of the recurrence coefficients
 
     See Also
@@ -127,13 +111,8 @@
 
     Returns
     -------
-<<<<<<< HEAD
-    J : ndarray
-        (N-1)-by-(N-1) symmetric, tridiagonal Jacobi matrix associated with the
-=======
     J : ndarray 
         (N-1)-by-(N-1) symmetric, tridiagonal Jacobi matrix associated with the 
->>>>>>> 361ba2c3
         orthogonal polynomials
 
     See Also
@@ -173,24 +152,14 @@
 
     Parameters
     ----------
-<<<<<<< HEAD
-    N : int
-=======
     N : int 
->>>>>>> 361ba2c3
         number of nodes in the quadrature rule
 
     Returns
     -------
-<<<<<<< HEAD
-    x : ndarray
-        N-by-1 array of quadrature nodes
-    w : ndarray
-=======
     x : ndarray 
         N-by-1 array of quadrature nodes
     w : ndarray 
->>>>>>> 361ba2c3
         N-by-1 array of quadrature weights
 
     See Also
@@ -204,11 +173,7 @@
     """
 
     return g1d(N, 'Legendre')
-<<<<<<< HEAD
-
-=======
-    
->>>>>>> 361ba2c3
+
 def gh1d(N):
     """One-dimensional Gauss-Hermite quadrature rule.
 
@@ -243,24 +208,14 @@
     ----------
     N : int
         number of nodes in the quadrature rule
-<<<<<<< HEAD
-    quadtype : str
-=======
     quadtype : str 
->>>>>>> 361ba2c3
         type of quadrature rule {'Legendre', 'Hermite'}
 
     Returns
     -------
-<<<<<<< HEAD
-    x : ndarray
-        N-by-1 array of quadrature nodes
-    w : ndarray
-=======
     x : ndarray 
         N-by-1 array of quadrature nodes
     w : ndarray 
->>>>>>> 361ba2c3
         N-by-1 array of quadrature weights
 
     See Also
@@ -296,24 +251,14 @@
 
     Parameters
     ----------
-<<<<<<< HEAD
-    N : int[]
-=======
     N : int[] 
->>>>>>> 361ba2c3
         number of nodes in each dimension of the quadrature rule
 
     Returns
     -------
-<<<<<<< HEAD
-    x : ndarray
-        N-by-1 array of quadrature nodes
-    w : ndarray
-=======
     x : ndarray 
         N-by-1 array of quadrature nodes
     w : ndarray 
->>>>>>> 361ba2c3
         N-by-1 array of quadrature weights
 
     Notes
@@ -349,22 +294,14 @@
 
     Parameters
     ----------
-<<<<<<< HEAD
-    N : int[]
-=======
     N : int[] 
->>>>>>> 361ba2c3
         number of nodes in each dimension of the quadrature rule
 
     Returns
     -------
     x : ndarray
         N-by-1 array of quadrature nodes
-<<<<<<< HEAD
-    w : ndarray
-=======
     w : ndarray 
->>>>>>> 361ba2c3
         N-by-1 array of quadrature weights
 
     Notes
