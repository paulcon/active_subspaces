import numpy as np
<<<<<<< HEAD
from plotters import sufficient_summary, eigenvectors
from response_surfaces import PolynomialRegression

class Normalizer():
    def normalize(self, X):
        raise NotImplementedError()
        
    def unnormalize(self, X):
=======
from .plotters import ActiveSubspacePlotter

import abc

class Normalizer():
    """
    Abstract Base Class for Normalizers
    """
    __metaclass__  = abc.ABCMeta

    @abc.abstractmethod
    def normalize(self, X):
        """
        Description of normalize

        Arguments:
            X:
        Output:

        """
        raise NotImplementedError()

    @abc.abstractmethod
    def unnormalize(self, X):
        """
        Description of unnormalize

        Arguments:
            X:
        Output:

        """
>>>>>>> 08ca921f
        raise NotImplementedError()

class BoundedNormalizer(Normalizer):
<<<<<<< HEAD
    def __init__(self, lb, ub):
        m = lb.size
        self.lb = lb.reshape((1, m))
        self.ub = ub.reshape((1, m))
        
    def normalize(self,X):
        lb,ub = self.lb, self.ub
        return 2.0*(X - lb)/(ub - lb) - 1.0
        
    def unnormalize(self, X):
        lb, ub = self.lb, self.ub
        return (ub - lb)*(X + 1.0)/2.0 + lb
        
class UnboundedNormalizer(Normalizer):
    def __init__(self, mu, C):
=======
    """
    Description of BoundedNormalizer
    """

    def __init__(self, lb, ub):
        """
        Arguments:
            lb:
            ub:
        """

        m = lb.size
        self.lb = lb.reshape((1, m))
        self.ub = ub.reshape((1, m))

    def normalize(self, X):
        """See Normalizer#normalize"""
        return 2.0 * (X - self.lb) / (self.ub - self.lb) - 1.0

    def unnormalize(self, X):
        """See Normalizer#unnormalize"""
        return (self.ub - self.lb) * (X + 1.0) / 2.0 + self.lb

class UnboundedNormalizer(Normalizer):
    """
    Description of UnboundedNormalizer
    """

    def __init__(self, mu, C):
        """
        Arguments:
            mu:
            C:
        """

>>>>>>> 08ca921f
        m = mu.size
        self.mu = mu.reshape((1, m))
        self.L = np.linalg.cholesky(C)
<<<<<<< HEAD
        
    def normalize(self, X):
        X0 = X - self.mu
        return np.linalg.solve(self.L, X0.T).T
        
    def unnormalize(self, X):
        X0 = np.dot(X, self.L.T)
=======

    def normalize(self, X):
        """See Normalizer#normalize"""
        X0 = X - self.mu
        return np.linalg.solve(self.L,X0.T).T

    def unnormalize(self, X):
        """See Normalizer#unnormalize"""
        X0 = np.dot(X,self.L.T)
>>>>>>> 08ca921f
        return X0 + self.mu

def process_inputs(X):
    """
    Description of process_inputs.

    Arguments:
        X:
    Outputs:
        X:
        M:
        m:
    """

    if len(X.shape) == 2:
        M, m = X.shape
    elif len(X.shape) == 1:
        M = X.shape[0]
        m = 1
        X = X.reshape((M, m))
    else:
<<<<<<< HEAD
        raise Exception('Bad inputs.')
    return X, M, m

def lingrad(X, f):
    M, m = X.shape
    A = np.hstack((np.ones((M, 1)), X))
    u = np.linalg.lstsq(A, f)[0]
    w = u[1:]/np.linalg.norm(u[1:])
    return w

def quick_check(X, f, n_boot=1000, in_labels=None, out_label=None):
    M, m = X.shape
    w = lingrad(X, f)
    
    # bootstrap
    ind = np.random.randint(M, size=(M, n_boot))
    w_boot = np.zeros((m, n_boot))
    for i in range(n_boot): 
        w_boot[:,i] = lingrad(X[ind[:,i],:], f[ind[:,i]])
    
    # make sufficient summary plot
    y = np.dot(X, w)
    sufficient_summary(y, f, out_label=out_label)
    
    # plot weights
    eigenvectors(w, W_boot=w_boot, in_labels=in_labels, out_label=out_label)
    
    return w

def quadratic_model_check(X, f, gamma, k):
    M, m = X.shape
    gamma = gamma.reshape((1, m))
    
    pr = PolynomialRegression(2)
=======
        raise ValueError('Bad inputs.')
    return X, M, m

def lingrad(X, f):
    """
    Description of lingrad.

    Arguments:
        X:
        f:
    Outputs:
        w:
    """

    M, m = X.shape
    A = np.hstack((np.ones((M, 1)), X))
    u = np.linalg.lstsq(A, f)[0]
    w = u[1:] / np.linalg.norm(u[1:])
    return w

def quick_check(X, f, n_boot=1000, in_labels=None, out_label=None):
    """
    Description of quick_check.

    Arguments:
        X:
        f:
        n_boot: (deafult=1000)
        in_labels: (deafult=None)
        out_label: (deafult=None)
    Outputs:
        w:
    """

    M, m = X.shape
    w = lingrad(X, f)

    # bootstrap
    ind = np.random.randint(M, size=(M, n_boot))
    w_boot = np.zeros((m, n_boot))
    for i in range(n_boot):
        w_boot[:,i] = lingrad(X[ind[:,i],:], f[ind[:,i]])

    # make sufficient summary plot
    asp = ActiveSubspacePlotter()
    y = np.dot(X, w)
    asp.sufficient_summary(y, f, out_label=out_label)

    # plot weights
    asp.eigenvectors(w, W_boot=w_boot, in_labels=in_labels, out_label=out_label)

    return w

def quadratic_model_check(X, f, gamma, k):
    """
    Description of quadratic_model_check.

    Arguments:
        X:
        f:
        gamma:
        k:
    Outputs:
        w:
    """

    M, m = X.shape
    gamma = gamma.reshape((1, m))

    pr = rg.PolynomialRegression(2)
>>>>>>> 08ca921f
    pr.train(X, f)

    # get regression coefficients
    b, A = pr.g, pr.H
<<<<<<< HEAD
    
    # compute eigenpairs
    e, W = np.linalg.eig(np.outer(b, b.T) + \
        np.dot(A, np.dot(np.diagflat(gamma), A)))
    ind = np.argsort(e)[::-1]
    e, W = e[ind], W[:,ind]*np.sign(W[0,ind])
    
    return e[:k], W

def conditional_expectations(f, ind):
    
=======

    # compute eigenpairs
    e, W = np.linalg.eig(np.outer(b, b.T) + \
        np.dot(A,np.dot(np.diagflat(gamma), A)))
    ind = np.argsort(e)[::-1]
    e, W = e[ind], W[:,ind] * np.sign(W[0, ind])

    return e[:k],W

def conditional_expectations(f, ind):
    """
    Description of conditional_expectations.

    Arguments:
        f:
        ind:
    Outputs:
        Ef:
        Vf:
    """

>>>>>>> 08ca921f
    n = int(np.amax(ind)) + 1
    Ef, Vf = np.zeros((n, 1)), np.zeros((n, 1))
    for i in range(n):
        fi = f[ind == i]
        Ef[i] = np.mean(fi)
        Vf[i] = np.var(fi)
    return Ef, Vf







<|MERGE_RESOLUTION|>--- conflicted
+++ resolved
@@ -1,16 +1,6 @@
 import numpy as np
-<<<<<<< HEAD
 from plotters import sufficient_summary, eigenvectors
 from response_surfaces import PolynomialRegression
-
-class Normalizer():
-    def normalize(self, X):
-        raise NotImplementedError()
-        
-    def unnormalize(self, X):
-=======
-from .plotters import ActiveSubspacePlotter
-
 import abc
 
 class Normalizer():
@@ -41,41 +31,22 @@
         Output:
 
         """
->>>>>>> 08ca921f
         raise NotImplementedError()
 
 class BoundedNormalizer(Normalizer):
-<<<<<<< HEAD
+    """
+    Description of BoundedNormalizer
+    """
+
     def __init__(self, lb, ub):
+        """
+        Arguments:
+            lb:
+            ub:
+        """
         m = lb.size
         self.lb = lb.reshape((1, m))
         self.ub = ub.reshape((1, m))
-        
-    def normalize(self,X):
-        lb,ub = self.lb, self.ub
-        return 2.0*(X - lb)/(ub - lb) - 1.0
-        
-    def unnormalize(self, X):
-        lb, ub = self.lb, self.ub
-        return (ub - lb)*(X + 1.0)/2.0 + lb
-        
-class UnboundedNormalizer(Normalizer):
-    def __init__(self, mu, C):
-=======
-    """
-    Description of BoundedNormalizer
-    """
-
-    def __init__(self, lb, ub):
-        """
-        Arguments:
-            lb:
-            ub:
-        """
-
-        m = lb.size
-        self.lb = lb.reshape((1, m))
-        self.ub = ub.reshape((1, m))
 
     def normalize(self, X):
         """See Normalizer#normalize"""
@@ -96,20 +67,9 @@
             mu:
             C:
         """
-
->>>>>>> 08ca921f
         m = mu.size
         self.mu = mu.reshape((1, m))
         self.L = np.linalg.cholesky(C)
-<<<<<<< HEAD
-        
-    def normalize(self, X):
-        X0 = X - self.mu
-        return np.linalg.solve(self.L, X0.T).T
-        
-    def unnormalize(self, X):
-        X0 = np.dot(X, self.L.T)
-=======
 
     def normalize(self, X):
         """See Normalizer#normalize"""
@@ -119,7 +79,6 @@
     def unnormalize(self, X):
         """See Normalizer#unnormalize"""
         X0 = np.dot(X,self.L.T)
->>>>>>> 08ca921f
         return X0 + self.mu
 
 def process_inputs(X):
@@ -141,42 +100,6 @@
         m = 1
         X = X.reshape((M, m))
     else:
-<<<<<<< HEAD
-        raise Exception('Bad inputs.')
-    return X, M, m
-
-def lingrad(X, f):
-    M, m = X.shape
-    A = np.hstack((np.ones((M, 1)), X))
-    u = np.linalg.lstsq(A, f)[0]
-    w = u[1:]/np.linalg.norm(u[1:])
-    return w
-
-def quick_check(X, f, n_boot=1000, in_labels=None, out_label=None):
-    M, m = X.shape
-    w = lingrad(X, f)
-    
-    # bootstrap
-    ind = np.random.randint(M, size=(M, n_boot))
-    w_boot = np.zeros((m, n_boot))
-    for i in range(n_boot): 
-        w_boot[:,i] = lingrad(X[ind[:,i],:], f[ind[:,i]])
-    
-    # make sufficient summary plot
-    y = np.dot(X, w)
-    sufficient_summary(y, f, out_label=out_label)
-    
-    # plot weights
-    eigenvectors(w, W_boot=w_boot, in_labels=in_labels, out_label=out_label)
-    
-    return w
-
-def quadratic_model_check(X, f, gamma, k):
-    M, m = X.shape
-    gamma = gamma.reshape((1, m))
-    
-    pr = PolynomialRegression(2)
-=======
         raise ValueError('Bad inputs.')
     return X, M, m
 
@@ -221,12 +144,11 @@
         w_boot[:,i] = lingrad(X[ind[:,i],:], f[ind[:,i]])
 
     # make sufficient summary plot
-    asp = ActiveSubspacePlotter()
     y = np.dot(X, w)
-    asp.sufficient_summary(y, f, out_label=out_label)
+    sufficient_summary(y, f, out_label=out_label)
 
     # plot weights
-    asp.eigenvectors(w, W_boot=w_boot, in_labels=in_labels, out_label=out_label)
+    eigenvectors(w, W_boot=w_boot, in_labels=in_labels, out_label=out_label)
 
     return w
 
@@ -246,13 +168,11 @@
     M, m = X.shape
     gamma = gamma.reshape((1, m))
 
-    pr = rg.PolynomialRegression(2)
->>>>>>> 08ca921f
+    pr = PolynomialRegression(2)
     pr.train(X, f)
 
     # get regression coefficients
     b, A = pr.g, pr.H
-<<<<<<< HEAD
     
     # compute eigenpairs
     e, W = np.linalg.eig(np.outer(b, b.T) + \
@@ -262,17 +182,6 @@
     
     return e[:k], W
 
-def conditional_expectations(f, ind):
-    
-=======
-
-    # compute eigenpairs
-    e, W = np.linalg.eig(np.outer(b, b.T) + \
-        np.dot(A,np.dot(np.diagflat(gamma), A)))
-    ind = np.argsort(e)[::-1]
-    e, W = e[ind], W[:,ind] * np.sign(W[0, ind])
-
-    return e[:k],W
 
 def conditional_expectations(f, ind):
     """
@@ -285,8 +194,6 @@
         Ef:
         Vf:
     """
-
->>>>>>> 08ca921f
     n = int(np.amax(ind)) + 1
     Ef, Vf = np.zeros((n, 1)), np.zeros((n, 1))
     for i in range(n):
