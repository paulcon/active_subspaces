"""Solvers for the linear and quadratic programs in active subspaces."""
import numpy as np
<<<<<<< HEAD
import numbers
=======
>>>>>>> 361ba2c3
from scipy.optimize import linprog, minimize

# checking to see if system has gurobi
try:
    HAS_GUROBI = True
    import gurobipy as gpy
except ImportError, e:
    HAS_GUROBI = False
    pass

# string constants for QP solver names
solver_SCIPY = 'SCIPY'
solver_GUROBI = 'GUROBI'

class QPSolver():
    """A class for solving linear and quadratic programs.

    Attributes
    ----------
<<<<<<< HEAD
    solver : str
=======
    solver : str 
>>>>>>> 361ba2c3
        identifies which linear program software to use

    Notes
    -----
    The class checks to see if Gurobi is present. If it is, it uses Gurobi to
    solve the linear and quadratic programs. Otherwise, it uses scipy
    implementations to solve the linear and quadratic programs.
    """
    solver = None

    def __init__(self, solver='GUROBI'):
        """Initialize a QPSolver.

        Parameters
        ----------
<<<<<<< HEAD
        solver : str, optional
            identifies which linear program software to use. Options are
=======
        solver : str, optional 
            identifies which linear program software to use. Options are 
>>>>>>> 361ba2c3
            'GUROBI' and 'SCIPY'. (default 'GUROBI')
        """

        if solver==solver_GUROBI and HAS_GUROBI:
            self.solver = solver_GUROBI
        elif solver=='SCIPY':
            self.solver = solver_SCIPY
        else:
            self.solver = solver_SCIPY


    def linear_program_eq(self, c, A, b, lb, ub):
        """Solves an equality constrained linear program with variable bounds.

        This method returns the minimizer of the following linear program.

        minimize  c^T x
        subject to  A x = b
        lb <= x <= ub

        Parameters
        ----------
<<<<<<< HEAD
        c : ndarray
            m-by-1 matrix for the linear objective function
        A : ndarray
            M-by-m matrix that contains the coefficients of the linear equality
            constraints
        b : ndarray
            M-by-1 matrix that is the right hand side of the equality
=======
        c : ndarray 
            m-by-1 matrix for the linear objective function
        A : ndarray 
            M-by-m matrix that contains the coefficients of the linear equality 
            constraints
        b : ndarray
            M-by-1 matrix that is the right hand side of the equality 
>>>>>>> 361ba2c3
            constraints
        lb : ndarray
            m-by-1 matrix that contains the lower bounds on the variables
        ub : ndarray
            m-by-1 matrix that contains the upper bounds on the variables

        Returns
        -------
        x : ndarray
            m-by-1 matrix that is the minimizer of the linear program
        """
        if self.solver == solver_SCIPY:
            return _scipy_linear_program_eq(c, A, b, lb, ub)
        elif self.solver == solver_GUROBI:
            return _gurobi_linear_program_eq(c, A, b, lb, ub)
        else:
            raise ValueError('QP solver {} not available'.format(self.solver))

    def linear_program_ineq(self, c, A, b):
        """Solves an inequality constrained linear program.

        This method returns the minimizer of the following linear program.

        minimize  c^T x
        subject to  A x >= b

        Parameters
        ----------
        c : ndarray
            m-by-1 matrix for the linear objective function
        A : ndarray
<<<<<<< HEAD
            M-by-m matrix that contains the coefficients of the linear equality
            constraints
        b : ndarray
            size M-by-1 matrix that is the right hand side of the equality
=======
            M-by-m matrix that contains the coefficients of the linear equality 
            constraints
        b : ndarray 
            size M-by-1 matrix that is the right hand side of the equality 
>>>>>>> 361ba2c3
            constraints

        Returns
        -------
        x : ndarray
            m-by-1 matrix that is the minimizer of the linear program
<<<<<<< HEAD

=======
        
>>>>>>> 361ba2c3
        """
        if self.solver == solver_SCIPY:
            return _scipy_linear_program_ineq(c, A, b)
        elif self.solver == solver_GUROBI:
            return _gurobi_linear_program_ineq(c, A, b)
        else:
            raise ValueError('QP solver {} not available'.format(self.solver))

    def quadratic_program_bnd(self, c, Q, lb, ub):
        """Solves a quadratic program with variable bounds.

	This method returns the minimizer of the following linear program.

        minimize  c^T x + x^T Q x
        subject to  lb <= x <= ub

        Parameters
        ----------
        c : ndarray
<<<<<<< HEAD
            m-by-1 matrix that contains the coefficients of the linear term in
            the objective function
        Q : ndarray
            m-by-m matrix that contains the coefficients of the quadratic term
=======
            m-by-1 matrix that contains the coefficients of the linear term in 
            the objective function
        Q : ndarray
            m-by-m matrix that contains the coefficients of the quadratic term 
>>>>>>> 361ba2c3
            in the objective function
        lb : ndarray
            m-by-1 matrix that contains the lower bounds on the variables
        ub : ndarray
            m-by-1 matrix that contains the upper bounds on the variables

        Returns
        -------
<<<<<<< HEAD
        x : ndarray
            m-by-1 matrix that is the minimizer of the quadratic program

=======
        x : ndarray 
            m-by-1 matrix that is the minimizer of the quadratic program
        
>>>>>>> 361ba2c3
        """
        if self.solver == solver_SCIPY:
            return _scipy_quadratic_program_bnd(c, Q, lb, ub)
        elif self.solver == solver_GUROBI:
            return _gurobi_quadratic_program_bnd(c, Q, lb, ub)
        else:
            raise ValueError('QP solver {} not available'.format(self.solver))

    def quadratic_program_ineq(self, c, Q, A, b):
        """Solves an inequality constrained quadratic program.

<<<<<<< HEAD

=======
        
>>>>>>> 361ba2c3
        This method returns the minimizer of the following quadratic program.

        minimize  c^T x + x^T Q x
        subject to  A x >= b

        Parameters
        ----------
        c : ndarray
<<<<<<< HEAD
            m-by-1 matrix that contains the coefficients of the linear term in
            the objective function
        Q : ndarray
            m-by-m matrix that contains the coefficients of the quadratic term
            in the objective function
        A : ndarray
            M-by-m matrix that contains the coefficients of the linear equality
            constraints
        b : ndarray
            M-by-1 matrix that is the right hand side of the equality
=======
            m-by-1 matrix that contains the coefficients of the linear term in 
            the objective function
        Q : ndarray
            m-by-m matrix that contains the coefficients of the quadratic term 
            in the objective function
        A : ndarray 
            M-by-m matrix that contains the coefficients of the linear equality 
            constraints
        b : ndarray
            M-by-1 matrix that is the right hand side of the equality 
>>>>>>> 361ba2c3
            constraints

        Returns
        -------
        x : ndarray
            m-by-1 matrix that is the minimizer of the quadratic program.

        """
        if self.solver == solver_SCIPY:
            return _scipy_quadratic_program_ineq(c, Q, A, b)
        elif self.solver == solver_GUROBI:
            return _gurobi_quadratic_program_ineq(c, Q, A, b)
        else:
            raise ValueError('QP solver {} not available'.format(self.solver))

def _scipy_linear_program_eq(c, A, b, lb, ub):

    c = c.reshape((c.size,))
    b = b.reshape((b.size,))

    # make bounds
    bounds = []
    for i in range(lb.size):
        bounds.append((lb[i,0], ub[i,0]))

    res = linprog(c, A_eq=A, b_eq=b, bounds=bounds, options={"disp": False})
    if res.success:
        return res.x.reshape((c.size,1))
    else:
        np.savez('bad_scipy_lp_eq_{:010d}'.format(np.random.randint(int(1e9))),
                c=c, A=A, b=b, lb=lb, ub=ub, res=res)
        raise Exception('Scipy did not solve the LP. Blame Scipy.')
        return None

def _scipy_linear_program_ineq(c, A, b):

    c = c.reshape((c.size,))
    b = b.reshape((b.size,))

    # make unbounded bounds
    bounds = []
    for i in range(c.size):
        bounds.append((None, None))

    A_ub, b_ub = -A, -b
    res = linprog(c, A_ub=A_ub, b_ub=b_ub, bounds=bounds, options={"disp": False})
    if res.success:
        return res.x.reshape((c.size,1))
    else:
        np.savez('bad_scipy_lp_ineq_{:010d}'.format(np.random.randint(int(1e9))),
                c=c, A=A, b=b, res=res)
        raise Exception('Scipy did not solve the LP. Blame Scipy.')
        return None

def _scipy_quadratic_program_bnd(c, Q, lb, ub):

    # define the objective and gradient
    def fun(x):
        f = np.dot(x, c) + np.dot(x, np.dot(Q, x.T))
        return f[0]

    def jac(x):
        j = c.T + 2.0*np.dot(x, Q)
        return j[0]

    # make bounds
    bounds = []
    for i in range(lb.size):
        bounds.append((lb[i,0],ub[i,0]))

    x0 = np.zeros((c.size,))
    res = minimize(fun, x0, method='L-BFGS-B', jac=jac,
                    bounds=bounds, options={"disp": False})

    if res.success:
        xstar = res.x
        if isinstance(xstar, numbers.Real):
            xstar = np.array([[xstar]])
        return xstar.reshape((c.size,1))
    else:
        np.savez('bad_scipy_qp_bnd_{:010d}'.format(np.random.randint(int(1e9))),
                c=c, Q=Q, lb=lb, ub=ub, res=res)
        raise Exception('Scipy did not solve the LP. Blame Scipy.')
        return None

def _scipy_quadratic_program_ineq(c, Q, A, b):

    b = b.reshape((b.size,))

    # define the objective and gradient
    def fun(x):
        f = np.dot(x, c) + np.dot(x, np.dot(Q, x.T))
        return f[0]

    def jac(x):
        j = c.T + 2.0*np.dot(x, Q)
        return j[0]

    # inequality constraints
    cons = ({'type':'ineq',
            'fun' : lambda x: np.dot(A, x) - b,
            'jac' : lambda x: A})

    x0 = np.zeros((c.size,))
    res = minimize(fun, x0, method='SLSQP', jac=jac,
                    constraints=cons, options={"disp": False})

    if res.success:
        xstar = res.x
        if isinstance(xstar, numbers.Real):
            xstar = np.array([[xstar]])
        return xstar.reshape((c.size,1))
    else:
        np.savez('bad_scipy_qp_ineq_{:010d}'.format(np.random.randint(int(1e9))),
                c=c, Q=Q, A=A, b=b, res=res)
        raise Exception('Scipy did not solve the LP. Blame Scipy.')
        return None

def _gurobi_linear_program_eq(c, A, b, lb, ub):

    m,n = A.shape
    model = gpy.Model()
    model.setParam('OutputFlag', 0)

    # Add variables to model
    vars = []
    for j in range(n):
        vars.append(model.addVar(lb=lb[j,0], ub=ub[j,0], vtype=gpy.GRB.CONTINUOUS))
    model.update()

    # Populate linear constraints
    for i in range(m):
        expr = gpy.LinExpr()
        for j in range(n):
            expr += A[i,j]*vars[j]
        model.addConstr(expr, gpy.GRB.EQUAL, b[i,0])

    # Populate objective
    obj = gpy.LinExpr()
    for j in range(n):
        obj += c[j,0]*vars[j]
    model.setObjective(obj)
    model.update()

    # Solve
    model.optimize()

    if model.status == gpy.GRB.OPTIMAL:
        return np.array(model.getAttr('x', vars)).reshape((n,1))
    else:
        np.savez('bad_gurobi_lp_eq_{:010d}'.format(np.random.randint(int(1e9))),
                c=c, A=A, b=b, lb=lb, ub=ub, model=model)
        raise Exception('Gurobi did not solve the LP. Blame Gurobi.')
        return None


def _gurobi_linear_program_ineq(c, A, b):

    m,n = A.shape
    model = gpy.Model()
    model.setParam('OutputFlag', 0)

    # Add variables to model
    vars = []
    for j in range(n):
        vars.append(model.addVar(lb=-gpy.GRB.INFINITY,
                    ub=gpy.GRB.INFINITY, vtype=gpy.GRB.CONTINUOUS))
    model.update()

    # Populate linear constraints
    for i in range(m):
        expr = gpy.LinExpr()
        for j in range(n):
            expr += A[i,j]*vars[j]
        model.addConstr(expr, gpy.GRB.GREATER_EQUAL, b[i,0])

    # Populate objective
    obj = gpy.LinExpr()
    for j in range(n):
        obj += c[j,0]*vars[j]
    model.setObjective(obj)
    model.update()

    # Solve
    model.optimize()

    if model.status == gpy.GRB.OPTIMAL:
        return np.array(model.getAttr('x', vars)).reshape((n,1))
    else:
        np.savez('bad_gurobi_lp_ineq_{:010d}'.format(np.random.randint(int(1e9))),
                c=c, A=A, b=b, model=model)
        raise Exception('Gurobi did not solve the LP. Blame Gurobi.')
        return None

def _gurobi_quadratic_program_bnd(c, Q, lb, ub):

    n = Q.shape[0]
    model = gpy.Model()
    model.setParam('OutputFlag', 0)

    # Add variables to model
    vars = []
    for j in range(n):
        vars.append(model.addVar(lb=lb[j,0], ub=ub[j,0], vtype=gpy.GRB.CONTINUOUS))
    model.update()

    # Populate objective
    obj = gpy.QuadExpr()
    for i in range(n):
        for j in range(n):
            obj += Q[i,j]*vars[i]*vars[j]

    for j in range(n):
        obj += c[j,0]*vars[j]
    model.setObjective(obj)
    model.update()

    # Solve
    model.optimize()

    if model.status == gpy.GRB.OPTIMAL:
        return np.array(model.getAttr('x', vars)).reshape((n,1))
    else:
        np.savez('bad_gurobi_qp_bnd_{:010d}'.format(np.random.randint(int(1e9))),
                c=c, Q=Q, lb=lb, ub=ub, model=model)
        raise Exception('Gurobi did not solve the QP. Blame Gurobi.')
        return None

def _gurobi_quadratic_program_ineq(c, Q, A, b):

    m,n = A.shape
    model = gpy.Model()
    model.setParam('OutputFlag', 0)

    # Add variables to model
    vars = []
    for j in range(n):
        vars.append(model.addVar(lb=-gpy.GRB.INFINITY,
                    ub=gpy.GRB.INFINITY, vtype=gpy.GRB.CONTINUOUS))
    model.update()

    # Populate linear constraints
    for i in range(m):
        expr = gpy.LinExpr()
        for j in range(n):
            expr += A[i,j]*vars[j]
        model.addConstr(expr, gpy.GRB.GREATER_EQUAL, b[i,0])

    # Populate objective
    obj = gpy.QuadExpr()
    for i in range(n):
        for j in range(n):
            obj += Q[i,j]*vars[i]*vars[j]

    for j in range(n):
        obj += c[j,0]*vars[j]
    model.setObjective(obj)
    model.update()

    # Solve
    model.optimize()

    if model.status == gpy.GRB.OPTIMAL:
        return np.array(model.getAttr('x', vars)).reshape((n,1))
    else:
        np.savez('bad_gurobi_qp_ineq_{:010d}'.format(np.random.randint(int(1e9))),
                c=c, Q=Q, A=A, b=b, model=model)
        raise Exception('Gurobi did not solve the QP. Blame Gurobi.')
        return None<|MERGE_RESOLUTION|>--- conflicted
+++ resolved
@@ -1,9 +1,6 @@
 """Solvers for the linear and quadratic programs in active subspaces."""
 import numpy as np
-<<<<<<< HEAD
 import numbers
-=======
->>>>>>> 361ba2c3
 from scipy.optimize import linprog, minimize
 
 # checking to see if system has gurobi
@@ -23,11 +20,7 @@
 
     Attributes
     ----------
-<<<<<<< HEAD
-    solver : str
-=======
     solver : str 
->>>>>>> 361ba2c3
         identifies which linear program software to use
 
     Notes
@@ -43,13 +36,8 @@
 
         Parameters
         ----------
-<<<<<<< HEAD
-        solver : str, optional
-            identifies which linear program software to use. Options are
-=======
         solver : str, optional 
             identifies which linear program software to use. Options are 
->>>>>>> 361ba2c3
             'GUROBI' and 'SCIPY'. (default 'GUROBI')
         """
 
@@ -72,15 +60,6 @@
 
         Parameters
         ----------
-<<<<<<< HEAD
-        c : ndarray
-            m-by-1 matrix for the linear objective function
-        A : ndarray
-            M-by-m matrix that contains the coefficients of the linear equality
-            constraints
-        b : ndarray
-            M-by-1 matrix that is the right hand side of the equality
-=======
         c : ndarray 
             m-by-1 matrix for the linear objective function
         A : ndarray 
@@ -88,7 +67,6 @@
             constraints
         b : ndarray
             M-by-1 matrix that is the right hand side of the equality 
->>>>>>> 361ba2c3
             constraints
         lb : ndarray
             m-by-1 matrix that contains the lower bounds on the variables
@@ -120,28 +98,17 @@
         c : ndarray
             m-by-1 matrix for the linear objective function
         A : ndarray
-<<<<<<< HEAD
-            M-by-m matrix that contains the coefficients of the linear equality
-            constraints
-        b : ndarray
-            size M-by-1 matrix that is the right hand side of the equality
-=======
             M-by-m matrix that contains the coefficients of the linear equality 
             constraints
         b : ndarray 
             size M-by-1 matrix that is the right hand side of the equality 
->>>>>>> 361ba2c3
             constraints
 
         Returns
         -------
         x : ndarray
             m-by-1 matrix that is the minimizer of the linear program
-<<<<<<< HEAD
-
-=======
         
->>>>>>> 361ba2c3
         """
         if self.solver == solver_SCIPY:
             return _scipy_linear_program_ineq(c, A, b)
@@ -161,17 +128,10 @@
         Parameters
         ----------
         c : ndarray
-<<<<<<< HEAD
-            m-by-1 matrix that contains the coefficients of the linear term in
-            the objective function
-        Q : ndarray
-            m-by-m matrix that contains the coefficients of the quadratic term
-=======
             m-by-1 matrix that contains the coefficients of the linear term in 
             the objective function
         Q : ndarray
             m-by-m matrix that contains the coefficients of the quadratic term 
->>>>>>> 361ba2c3
             in the objective function
         lb : ndarray
             m-by-1 matrix that contains the lower bounds on the variables
@@ -180,15 +140,9 @@
 
         Returns
         -------
-<<<<<<< HEAD
-        x : ndarray
-            m-by-1 matrix that is the minimizer of the quadratic program
-
-=======
         x : ndarray 
             m-by-1 matrix that is the minimizer of the quadratic program
         
->>>>>>> 361ba2c3
         """
         if self.solver == solver_SCIPY:
             return _scipy_quadratic_program_bnd(c, Q, lb, ub)
@@ -200,11 +154,7 @@
     def quadratic_program_ineq(self, c, Q, A, b):
         """Solves an inequality constrained quadratic program.
 
-<<<<<<< HEAD
-
-=======
         
->>>>>>> 361ba2c3
         This method returns the minimizer of the following quadratic program.
 
         minimize  c^T x + x^T Q x
@@ -213,18 +163,6 @@
         Parameters
         ----------
         c : ndarray
-<<<<<<< HEAD
-            m-by-1 matrix that contains the coefficients of the linear term in
-            the objective function
-        Q : ndarray
-            m-by-m matrix that contains the coefficients of the quadratic term
-            in the objective function
-        A : ndarray
-            M-by-m matrix that contains the coefficients of the linear equality
-            constraints
-        b : ndarray
-            M-by-1 matrix that is the right hand side of the equality
-=======
             m-by-1 matrix that contains the coefficients of the linear term in 
             the objective function
         Q : ndarray
@@ -235,7 +173,6 @@
             constraints
         b : ndarray
             M-by-1 matrix that is the right hand side of the equality 
->>>>>>> 361ba2c3
             constraints
 
         Returns
