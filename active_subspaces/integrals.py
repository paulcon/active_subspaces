"""Utilities for exploiting active subspaces when estimating integrals."""

import numpy as np
import numbers
import utils.quadrature as gq
from utils.misc import conditional_expectations
from utils.designs import maximin_design
from utils.simrunners import SimulationRunner
from domains import UnboundedActiveVariableDomain, BoundedActiveVariableDomain, \
                    ActiveVariableMap
from response_surfaces import ActiveSubspaceResponseSurface
from scipy.spatial import Delaunay

def integrate(fun, avmap, N, NMC=10):
    """Approximate the integral of a function of m variables.
<<<<<<< HEAD

    Parameters
    ----------
    fun : function
        an interface to the simulation that returns the quantity of interest
        given inputs as an 1-by-m ndarray
    avmap : ActiveVariableMap
        a domains.ActiveVariableMap
    N : int
        the number of points in the quadrature rule
    NMC : int, optional
        the number of points in the Monte Carlo estimates of the conditional
=======
    
    Parameters
    ----------
    fun : function 
        an interface to the simulation that returns the quantity of interest 
        given inputs as an 1-by-m ndarray
    avmap : ActiveVariableMap 
        a domains.ActiveVariableMap
    N : int 
        the number of points in the quadrature rule
    NMC : int, optional
        the number of points in the Monte Carlo estimates of the conditional 
>>>>>>> 361ba2c3
        expectation and conditional variance (default 10)

    Returns
    -------
<<<<<<< HEAD
    mu : float
        an estimate of the integral of the function computed against the weight
        function on the simulation inputs
    lb : float
        a central-limit-theorem 95% lower confidence from the Monte Carlo part
        of the integration
    ub : float
        a central-limit-theorem 95% upper confidence from the Monte Carlo part
=======
    mu : float 
        an estimate of the integral of the function computed against the weight 
        function on the simulation inputs
    lb : float 
        a central-limit-theorem 95% lower confidence from the Monte Carlo part 
        of the integration
    ub : float 
        a central-limit-theorem 95% upper confidence from the Monte Carlo part 
>>>>>>> 361ba2c3
        of the integration

    See Also
    --------
    integrals.quadrature_rule

    Notes
    -----
    The CLT-based bounds `lb` and `ub` are likely poor estimators of the error.
    They only account for the variance from the Monte Carlo portion. They do
    not include any error from the integration rule on the active variables.
    """
    if not isinstance(avmap, ActiveVariableMap):
        raise TypeError('avmap should be an ActiveVariableMap.')

    if not isinstance(N, numbers.Integral):
        raise TypeError('N should be an integer')

    # get the quadrature rule
    Xp, Xw, ind = quadrature_rule(avmap, N, NMC=NMC)

    # compute the simulation output at each quadrature node
    if isinstance(fun, SimulationRunner):
        f = fun.run(Xp)
    else:
        f = SimulationRunner(fun).run(Xp)

    # estimate conditional expectations and variances
    Ef, Vf = conditional_expectations(f, ind)

    # get weights for the conditional expectations
    w = conditional_expectations(Xw*NMC, ind)[0]

    # estimate the average
    mu = np.dot(Ef.T, w)

    # estimate the variance due to Monte Carlo
    sig2 = np.dot(Vf.T, w*w) / NMC

    # compute 95% confidence bounds from the Monte Carlo
    lb, ub = mu - 1.96*np.sqrt(sig2), mu + 1.96*np.sqrt(sig2)
    return mu[0,0], lb[0,0], ub[0,0]

def av_integrate(avfun, avmap, N):
    """Approximate the integral of a function of active variables.

    Parameters
    ----------
<<<<<<< HEAD
    avfun : function
        a function of the active variables
    avmap : ActiveVariableMap
        a domains.ActiveVariableMap
    N : int
=======
    avfun : function 
        a function of the active variables
    avmap : ActiveVariableMap 
        a domains.ActiveVariableMap
    N : int 
>>>>>>> 361ba2c3
        the number of points in the quadrature rule

    Returns
    -------
<<<<<<< HEAD
    mu : float
=======
    mu : float 
>>>>>>> 361ba2c3
        an estimate of the integral

    Notes
    -----
    This function is usually used when one has already constructed a response
    surface on the active variables and wants to estimate its integral.
    """
    if not isinstance(avmap, ActiveVariableMap):
        raise TypeError('avmap should be an ActiveVariableMap.')

    if not isinstance(N, numbers.Integral):
        raise TypeError('N should be an integer.')

    Yp, Yw = av_quadrature_rule(avmap, N)
    if isinstance(avfun, ActiveSubspaceResponseSurface):
        avf = avfun.predict_av(Yp)[0]
    else:
        avf = SimulationRunner(avfun).run(Yp)
    mu = np.dot(Yw.T, avf)[0,0]
    return mu

def quadrature_rule(avmap, N, NMC=10):
    """Get a quadrature rule on the space of simulation inputs.
<<<<<<< HEAD

    Parameters
    ----------
    avmap : ActiveVariableMap
        a domains.ActiveVariableMap
    N : int
        the number of quadrature nodes in the active variables
    NMC : int, optional
        the number of samples in the simple Monte Carlo over the inactive
=======
    
    Parameters
    ----------
    avmap : ActiveVariableMap 
        a domains.ActiveVariableMap
    N : int 
        the number of quadrature nodes in the active variables
    NMC : int, optional 
        the number of samples in the simple Monte Carlo over the inactive 
>>>>>>> 361ba2c3
        variables (default 10)

    Returns
    -------
<<<<<<< HEAD
    Xp : ndarray
        (N*NMC)-by-m matrix containing the quadrature nodes on the simulation
        input space
    Xw : ndarray
        (N*NMC)-by-1 matrix containing the quadrature weights on the simulation
        input space
    ind : ndarray
        array of indices identifies which rows of `Xp` correspond to the same
=======
    Xp : ndarray 
        (N*NMC)-by-m matrix containing the quadrature nodes on the simulation 
        input space
    Xw : ndarray 
        (N*NMC)-by-1 matrix containing the quadrature weights on the simulation 
        input space
    ind : ndarray 
        array of indices identifies which rows of `Xp` correspond to the same 
>>>>>>> 361ba2c3
        fixed value of the active variables

    See Also
    --------
    integrals.av_quadrature_rule

    Notes
    -----
    This quadrature rule uses an integration rule on the active variables and
    simple Monte Carlo on the inactive variables.

    If the simulation inputs are bounded, then the quadrature nodes on the
    active variables is constructed with a Delaunay triangulation of a
    maximin design. The weights are computed by sampling the original variables,
    mapping them to the active variables, and determining which triangle the
    active variables fall in. These samples are used to estimate quadrature
    weights. Note that when the dimension of the active subspace is
    one-dimensional, this reduces to operations on an interval.

    If the simulation inputs are unbounded, the quadrature rule on the active
    variables is given by a tensor product Gauss-Hermite quadrature rule.
    """
    if not isinstance(avmap, ActiveVariableMap):
        raise TypeError('avmap should be an ActiveVariableMap.')

    if not isinstance(N, numbers.Integral):
        raise TypeError('N should be an integer.')

    if not isinstance(NMC, numbers.Integral):
        raise TypeError('NMC should be an integer.')

    # get quadrature rule on active variables
    Yp, Yw = av_quadrature_rule(avmap, N)

    # get points on x space with MC
    Xp, ind = avmap.inverse(Yp, NMC)
    Xw = np.kron(Yw, np.ones((NMC,1)))/float(NMC)
    return Xp, Xw, ind

def av_quadrature_rule(avmap, N):
    """Get a quadrature rule on the space of active variables.

    Parameters
    ----------
<<<<<<< HEAD
    avmap : ActiveVariableMap
        a domains.ActiveVariableMap
    N : int
        the number of quadrature nodes in the active variables

    Returns
    -------
    Yp : ndarray
=======
    avmap : ActiveVariableMap 
        a domains.ActiveVariableMap
    N : int 
        the number of quadrature nodes in the active variables
        
    Returns
    -------
    Yp : ndarray 
>>>>>>> 361ba2c3
        quadrature nodes on the active variables
    Yw : ndarray
        quadrature weights on the active variables

    See Also
    --------
    integrals.quadrature_rule
    """
    m, n = avmap.domain.subspaces.W1.shape

    if isinstance(avmap.domain, UnboundedActiveVariableDomain):
        NN = [int(np.floor(np.power(N, 1.0/n))) for i in range(n)]
        Yp, Yw = gq.gauss_hermite(NN)

    elif isinstance(avmap.domain, BoundedActiveVariableDomain):
        if n == 1:
            Yp, Yw = interval_quadrature_rule(avmap, N)
        else:
            Yp, Yw = zonotope_quadrature_rule(avmap, N)
    else:
        raise Exception('There is a problem with the avmap.domain.')
    return Yp, Yw

def interval_quadrature_rule(avmap, N, NX=10000):
    """Quadrature rule on a one-dimensional interval.
<<<<<<< HEAD

=======
    
>>>>>>> 361ba2c3
    Quadrature when the dimension of the active subspace is 1 and the
    simulation parameter space is bounded.

    Parameters
    ----------
<<<<<<< HEAD
    avmap : ActiveVariableMap
        a domains.ActiveVariableMap
    N : int
        the number of quadrature nodes in the active variables
    NX : int, optional
=======
    avmap : ActiveVariableMap 
        a domains.ActiveVariableMap
    N : int 
        the number of quadrature nodes in the active variables
    NX : int, optional 
>>>>>>> 361ba2c3
        the number of samples to use to estimate the quadrature weights (default
        10000)

    Returns
    -------
<<<<<<< HEAD
    Yp : ndarray
        quadrature nodes on the active variables
    Yw : ndarray
=======
    Yp : ndarray 
        quadrature nodes on the active variables
    Yw : ndarray 
>>>>>>> 361ba2c3
        quadrature weights on the active variables

    See Also
    --------
    integrals.quadrature_rule
    """
    W1 = avmap.domain.subspaces.W1
    a, b = avmap.domain.vertY[0,0], avmap.domain.vertY[1,0]

    # number of dimensions
    m = W1.shape[0]

    # points
    y = np.linspace(a, b, N+1).reshape((N+1, 1))
    points = 0.5*(y[1:] + y[:-1])

    # weights
    Y_samples = np.dot(np.random.uniform(-1.0, 1.0, size=(NX, m)), W1)
    weights = np.histogram(Y_samples.reshape((NX, )), bins=y.reshape((N+1, )), \
        range=(np.amin(y), np.amax(y)))[0]
    weights = weights / float(NX)

    Yp, Yw = points.reshape((N, 1)), weights.reshape((N, 1))
    return Yp, Yw

def zonotope_quadrature_rule(avmap, N, NX=10000):
    """Quadrature rule on a zonotope.
<<<<<<< HEAD

=======
    
>>>>>>> 361ba2c3
    Quadrature when the dimension of the active subspace is greater than 1 and
    the simulation parameter space is bounded.

    Parameters
    ----------
<<<<<<< HEAD
    avmap : ActiveVariableMap
        a domains.ActiveVariableMap
    N : int
        the number of quadrature nodes in the active variables
    NX : int, optional
=======
    avmap : ActiveVariableMap 
        a domains.ActiveVariableMap
    N : int 
        the number of quadrature nodes in the active variables
    NX : int, optional 
>>>>>>> 361ba2c3
        the number of samples to use to estimate the quadrature weights (default
        10000)

    Returns
    -------
    Yp : ndarray
        quadrature nodes on the active variables
<<<<<<< HEAD
    Yw : ndarray
=======
    Yw : ndarray 
>>>>>>> 361ba2c3
        quadrature weights on the active variables

    See Also
    --------
    integrals.quadrature_rule
    """

    vert = avmap.domain.vertY
    W1 = avmap.domain.subspaces.W1

    # number of dimensions
    m, n = W1.shape

    # points
    y = np.vstack((vert, maximin_design(vert, N)))
    T = Delaunay(y)
    c = []
    for t in T.simplices:
        c.append(np.mean(T.points[t], axis=0))
    points = np.array(c)

    # approximate weights
    Y_samples = np.dot(np.random.uniform(-1.0, 1.0, size=(NX,m)), W1)
    I = T.find_simplex(Y_samples)
    weights = np.zeros((T.nsimplex, 1))
    for i in range(T.nsimplex):
        weights[i] = np.sum(I==i) / float(NX)

    Yp, Yw = points.reshape((T.nsimplex,n)), weights.reshape((T.nsimplex,1))
    return Yp, Yw<|MERGE_RESOLUTION|>--- conflicted
+++ resolved
@@ -13,20 +13,6 @@
 
 def integrate(fun, avmap, N, NMC=10):
     """Approximate the integral of a function of m variables.
-<<<<<<< HEAD
-
-    Parameters
-    ----------
-    fun : function
-        an interface to the simulation that returns the quantity of interest
-        given inputs as an 1-by-m ndarray
-    avmap : ActiveVariableMap
-        a domains.ActiveVariableMap
-    N : int
-        the number of points in the quadrature rule
-    NMC : int, optional
-        the number of points in the Monte Carlo estimates of the conditional
-=======
     
     Parameters
     ----------
@@ -39,21 +25,10 @@
         the number of points in the quadrature rule
     NMC : int, optional
         the number of points in the Monte Carlo estimates of the conditional 
->>>>>>> 361ba2c3
         expectation and conditional variance (default 10)
 
     Returns
     -------
-<<<<<<< HEAD
-    mu : float
-        an estimate of the integral of the function computed against the weight
-        function on the simulation inputs
-    lb : float
-        a central-limit-theorem 95% lower confidence from the Monte Carlo part
-        of the integration
-    ub : float
-        a central-limit-theorem 95% upper confidence from the Monte Carlo part
-=======
     mu : float 
         an estimate of the integral of the function computed against the weight 
         function on the simulation inputs
@@ -62,7 +37,6 @@
         of the integration
     ub : float 
         a central-limit-theorem 95% upper confidence from the Monte Carlo part 
->>>>>>> 361ba2c3
         of the integration
 
     See Also
@@ -111,28 +85,16 @@
 
     Parameters
     ----------
-<<<<<<< HEAD
-    avfun : function
-        a function of the active variables
-    avmap : ActiveVariableMap
-        a domains.ActiveVariableMap
-    N : int
-=======
     avfun : function 
         a function of the active variables
     avmap : ActiveVariableMap 
         a domains.ActiveVariableMap
     N : int 
->>>>>>> 361ba2c3
         the number of points in the quadrature rule
 
     Returns
     -------
-<<<<<<< HEAD
-    mu : float
-=======
     mu : float 
->>>>>>> 361ba2c3
         an estimate of the integral
 
     Notes
@@ -156,17 +118,6 @@
 
 def quadrature_rule(avmap, N, NMC=10):
     """Get a quadrature rule on the space of simulation inputs.
-<<<<<<< HEAD
-
-    Parameters
-    ----------
-    avmap : ActiveVariableMap
-        a domains.ActiveVariableMap
-    N : int
-        the number of quadrature nodes in the active variables
-    NMC : int, optional
-        the number of samples in the simple Monte Carlo over the inactive
-=======
     
     Parameters
     ----------
@@ -176,21 +127,10 @@
         the number of quadrature nodes in the active variables
     NMC : int, optional 
         the number of samples in the simple Monte Carlo over the inactive 
->>>>>>> 361ba2c3
         variables (default 10)
 
     Returns
     -------
-<<<<<<< HEAD
-    Xp : ndarray
-        (N*NMC)-by-m matrix containing the quadrature nodes on the simulation
-        input space
-    Xw : ndarray
-        (N*NMC)-by-1 matrix containing the quadrature weights on the simulation
-        input space
-    ind : ndarray
-        array of indices identifies which rows of `Xp` correspond to the same
-=======
     Xp : ndarray 
         (N*NMC)-by-m matrix containing the quadrature nodes on the simulation 
         input space
@@ -199,7 +139,6 @@
         input space
     ind : ndarray 
         array of indices identifies which rows of `Xp` correspond to the same 
->>>>>>> 361ba2c3
         fixed value of the active variables
 
     See Also
@@ -244,16 +183,6 @@
 
     Parameters
     ----------
-<<<<<<< HEAD
-    avmap : ActiveVariableMap
-        a domains.ActiveVariableMap
-    N : int
-        the number of quadrature nodes in the active variables
-
-    Returns
-    -------
-    Yp : ndarray
-=======
     avmap : ActiveVariableMap 
         a domains.ActiveVariableMap
     N : int 
@@ -262,7 +191,6 @@
     Returns
     -------
     Yp : ndarray 
->>>>>>> 361ba2c3
         quadrature nodes on the active variables
     Yw : ndarray
         quadrature weights on the active variables
@@ -288,43 +216,25 @@
 
 def interval_quadrature_rule(avmap, N, NX=10000):
     """Quadrature rule on a one-dimensional interval.
-<<<<<<< HEAD
-
-=======
     
->>>>>>> 361ba2c3
     Quadrature when the dimension of the active subspace is 1 and the
     simulation parameter space is bounded.
 
     Parameters
     ----------
-<<<<<<< HEAD
-    avmap : ActiveVariableMap
-        a domains.ActiveVariableMap
-    N : int
-        the number of quadrature nodes in the active variables
-    NX : int, optional
-=======
     avmap : ActiveVariableMap 
         a domains.ActiveVariableMap
     N : int 
         the number of quadrature nodes in the active variables
     NX : int, optional 
->>>>>>> 361ba2c3
         the number of samples to use to estimate the quadrature weights (default
         10000)
 
     Returns
     -------
-<<<<<<< HEAD
-    Yp : ndarray
-        quadrature nodes on the active variables
-    Yw : ndarray
-=======
     Yp : ndarray 
         quadrature nodes on the active variables
     Yw : ndarray 
->>>>>>> 361ba2c3
         quadrature weights on the active variables
 
     See Also
@@ -352,29 +262,17 @@
 
 def zonotope_quadrature_rule(avmap, N, NX=10000):
     """Quadrature rule on a zonotope.
-<<<<<<< HEAD
-
-=======
     
->>>>>>> 361ba2c3
     Quadrature when the dimension of the active subspace is greater than 1 and
     the simulation parameter space is bounded.
 
     Parameters
     ----------
-<<<<<<< HEAD
-    avmap : ActiveVariableMap
-        a domains.ActiveVariableMap
-    N : int
-        the number of quadrature nodes in the active variables
-    NX : int, optional
-=======
     avmap : ActiveVariableMap 
         a domains.ActiveVariableMap
     N : int 
         the number of quadrature nodes in the active variables
     NX : int, optional 
->>>>>>> 361ba2c3
         the number of samples to use to estimate the quadrature weights (default
         10000)
 
@@ -382,11 +280,7 @@
     -------
     Yp : ndarray
         quadrature nodes on the active variables
-<<<<<<< HEAD
-    Yw : ndarray
-=======
     Yw : ndarray 
->>>>>>> 361ba2c3
         quadrature weights on the active variables
 
     See Also
