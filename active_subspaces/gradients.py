"""Utilities for approximating gradients."""
import numpy as np
<<<<<<< HEAD
import numbers
=======
>>>>>>> 361ba2c3
from utils.misc import process_inputs
from utils.simrunners import SimulationRunner

def local_linear_gradients(X, f, p=None, weights=None):
    """Estimate a collection of gradients from input/output pairs.
<<<<<<< HEAD

=======
    
>>>>>>> 361ba2c3
    Given a set of input/output pairs, choose subsets of neighboring points and
    build a local linear model for each subset. The gradients of these local
    linear models comprise estimates of sampled gradients.

    Parameters
    ----------
<<<<<<< HEAD
    X : ndarray
        M-by-m matrix that contains the m-dimensional inputs
    f : ndarray
        M-by-1 matrix that contains scalar outputs
    p : int, optional
        how many nearest neighbors to use when constructing the local linear
        model (default 1)
    weights : ndarray, optional
        M-by-1 matrix that contains the weights for each observation (default
=======
    X : ndarray 
        M-by-m matrix that contains the m-dimensional inputs
    f : ndarray 
        M-by-1 matrix that contains scalar outputs
    p : int, optional
        how many nearest neighbors to use when constructing the local linear 
        model (default 1)
    weights : ndarray, optional
        M-by-1 matrix that contains the weights for each observation (default 
>>>>>>> 361ba2c3
        None)

    Returns
    -------
    df : ndarray
<<<<<<< HEAD
        M-by-m matrix that contains estimated partial derivatives approximated
=======
        M-by-m matrix that contains estimated partial derivatives approximated 
>>>>>>> 361ba2c3
        by the local linear models

    Notes
    -----
    If `p` is not specified, the default value is floor(1.7*m).
    """

    X, M, m = process_inputs(X)
    if M<=m: raise Exception('Not enough samples for local linear models.')

    if p is None:
        p = int(np.minimum(np.floor(1.7*m), M))
    elif not isinstance(p, numbers.Integral):
        raise TypeError('p must be an integer.')

    if p < m+1 or p > M:
        raise Exception('p must be between m+1 and M')

    if weights is None:
        weights = np.ones((M, 1)) / M

    MM = np.minimum(int(np.ceil(10*m*np.log(m))), M-1)
    df = np.zeros((MM, m))
    for i in range(MM):
        ii = np.random.randint(M)
        x = X[ii,:]
        D2 = np.sum((X - x)**2, axis=1)
        ind = np.argsort(D2)
        ind = ind[D2 != 0]
        A = np.hstack((np.ones((p,1)), X[ind[:p],:])) * np.sqrt(weights[ii])
        b = f[ind[:p]] * np.sqrt(weights[ii])
        u = np.linalg.lstsq(A, b)[0]
        df[i,:] = u[1:].T
    return df

def finite_difference_gradients(X, fun, h=1e-6):
    """Compute finite difference gradients with a given interface.

    Parameters
    ----------
<<<<<<< HEAD
    X : ndarray
        M-by-m matrix that contains the points to estimate the gradients with
        finite differences
    fun : function
        function that returns the simulation's quantity of interest given inputs
    h : float, optional
=======
    X : ndarray 
        M-by-m matrix that contains the points to estimate the gradients with 
        finite differences
    fun : function
        function that returns the simulation's quantity of interest given inputs
    h : float, optional 
>>>>>>> 361ba2c3
        the finite difference step size (default 1e-6)

    Returns
    -------
<<<<<<< HEAD
    df : ndarray
        M-by-m matrix that contains estimated partial derivatives approximated
=======
    df : ndarray 
        M-by-m matrix that contains estimated partial derivatives approximated 
>>>>>>> 361ba2c3
        by finite differences
    """
    X, M, m = process_inputs(X)

    # points to run simulations including the perturbed inputs
    XX = np.kron(np.ones((m+1, 1)),X) + \
        h*np.kron(np.vstack((np.zeros((1, m)), np.eye(m))), np.ones((M, 1)))

    # run the simulation
    if isinstance(fun, SimulationRunner):
        F = fun.run(XX)
    else:
        F = SimulationRunner(fun).run(XX)

    df = (F[M:].reshape((m, M)).transpose() - F[:M]) / h
    return df.reshape((M,m))<|MERGE_RESOLUTION|>--- conflicted
+++ resolved
@@ -1,36 +1,18 @@
 """Utilities for approximating gradients."""
 import numpy as np
-<<<<<<< HEAD
 import numbers
-=======
->>>>>>> 361ba2c3
 from utils.misc import process_inputs
 from utils.simrunners import SimulationRunner
 
 def local_linear_gradients(X, f, p=None, weights=None):
     """Estimate a collection of gradients from input/output pairs.
-<<<<<<< HEAD
-
-=======
     
->>>>>>> 361ba2c3
     Given a set of input/output pairs, choose subsets of neighboring points and
     build a local linear model for each subset. The gradients of these local
     linear models comprise estimates of sampled gradients.
 
     Parameters
     ----------
-<<<<<<< HEAD
-    X : ndarray
-        M-by-m matrix that contains the m-dimensional inputs
-    f : ndarray
-        M-by-1 matrix that contains scalar outputs
-    p : int, optional
-        how many nearest neighbors to use when constructing the local linear
-        model (default 1)
-    weights : ndarray, optional
-        M-by-1 matrix that contains the weights for each observation (default
-=======
     X : ndarray 
         M-by-m matrix that contains the m-dimensional inputs
     f : ndarray 
@@ -40,17 +22,12 @@
         model (default 1)
     weights : ndarray, optional
         M-by-1 matrix that contains the weights for each observation (default 
->>>>>>> 361ba2c3
         None)
 
     Returns
     -------
     df : ndarray
-<<<<<<< HEAD
-        M-by-m matrix that contains estimated partial derivatives approximated
-=======
         M-by-m matrix that contains estimated partial derivatives approximated 
->>>>>>> 361ba2c3
         by the local linear models
 
     Notes
@@ -91,32 +68,18 @@
 
     Parameters
     ----------
-<<<<<<< HEAD
-    X : ndarray
-        M-by-m matrix that contains the points to estimate the gradients with
-        finite differences
-    fun : function
-        function that returns the simulation's quantity of interest given inputs
-    h : float, optional
-=======
     X : ndarray 
         M-by-m matrix that contains the points to estimate the gradients with 
         finite differences
     fun : function
         function that returns the simulation's quantity of interest given inputs
     h : float, optional 
->>>>>>> 361ba2c3
         the finite difference step size (default 1e-6)
 
     Returns
     -------
-<<<<<<< HEAD
-    df : ndarray
-        M-by-m matrix that contains estimated partial derivatives approximated
-=======
     df : ndarray 
         M-by-m matrix that contains estimated partial derivatives approximated 
->>>>>>> 361ba2c3
         by finite differences
     """
     X, M, m = process_inputs(X)
